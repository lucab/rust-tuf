--- conflicted
+++ resolved
@@ -4,13 +4,8 @@
 use pem;
 use ring;
 use ring::digest::{digest, SHA256};
-<<<<<<< HEAD
 use ring::signature::{ED25519, RSA_PSS_2048_8192_SHA256, RSA_PSS_2048_8192_SHA512};
-use serde::de::{Deserialize, Deserializer, Error as DeserializeError};
-=======
-use ring::signature::ED25519;
 use serde::de::{Deserialize, DeserializeOwned, Deserializer, Error as DeserializeError};
->>>>>>> 9caa6871
 use std::collections::HashMap;
 use std::fmt::{self, Display, Formatter, Debug};
 use std::marker::PhantomData;
@@ -505,11 +500,9 @@
 pub enum KeyType {
     /// [Ed25519](https://en.wikipedia.org/wiki/EdDSA#Ed25519) signature scheme.
     Ed25519,
-<<<<<<< HEAD
+    /// [RSA](https://en.wikipedia.org/wiki/RSA_%28cryptosystem%29)
     Rsa,
-=======
     /// Internal representation of an unsupported key type.
->>>>>>> 9caa6871
     Unsupported(String),
 }
 
@@ -550,9 +543,11 @@
 /// The raw bytes of a public key.
 #[derive(Clone, PartialEq, Debug)]
 pub struct KeyValue {
+    /// The key's raw bytes.
     pub value: Vec<u8>,
-    // the original needs to be kept around key ID calculation
+    /// The key's original value, needed for ID calculation
     pub original: String,
+    /// The key's type,
     pub typ: KeyType,
 }
 
